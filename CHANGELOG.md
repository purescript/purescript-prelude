# Changelog

Notable changes to this project are documented in this file. The format is based on [Keep a Changelog](https://keepachangelog.com/en/1.0.0/) and this project adheres to [Semantic Versioning](https://semver.org/spec/v2.0.0.html).

## [Unreleased]

Breaking changes:
- Migrated FFI to ES Modules (#287 by @kl0tl and @JordanMartinez)
- Change Generic Rep's `NoConstructors` to newtype `Void` (#282 by @JordanMartinez)
- Replaced polymorphic proxies with monomorphic `Proxy` (#281, #288 by @JordanMartinez)

New features:

Bugfixes:

Other improvements:
- Changed `unit`'s FFI representation from `{}` to `undefined` (#267 by @JordanMartinez)
- Added clearer docs for Prelude module (#270 by @JordanMartinez)
- Clarify docs for `flip` (#271 by @JordanMartinez)
<<<<<<< HEAD
- The internal FFI function `join` in `Data.Show` has been renamed to `intercalate` to
  match the same function in `Data.Show.Generic` (#274 by @cdepillabout)
=======
- Add comment that `Number` is not a fully law abiding instance of `Ord` (#277 by @JamieBallingall)
>>>>>>> 3042bcbc

## [v5.0.1](https://github.com/purescript/purescript-prelude/releases/tag/v5.0.1) - 2021-05-11

Other improvements:
- Fix warnings revealed by `v0.14.1` PS release (#262 by @JordanMartinez)

## [v5.0.0](https://github.com/purescript/purescript-prelude/releases/tag/v5.0.0) - 2021-02-26

Breaking changes:
- Support compiler version `v0.14.0`, and drop support for previous versions (#206, #226)
- `purescript-proxy` was ported to this repo (#230)
- `purescript-generics-rep` was ported to this repo (#235)
- Move the `Applicative` Superclass law from `Monad` to `Bind` and rename it
to the `Apply` Superclass law (#229)
- Removed `unsafeCompare` (#257)

New features:
- Added `Bounded` instance for records (#208)
- Added `Show` instances to `Data.Generics.Rep` types (#250)
- Added `toRep` (#238)

Bugfixes:
- No longer use reference equality check in `Array`'s `Eq` instance because it breaks referential transparency (#187).
- Fix Ring laws (#228)

Documentation improvements:
- Added `lift2` example using `Maybe` (#213)
- Added `const` example (#214)
- Added `power` example (#253)
- Clarify `Array`'s do notation and the purposes of `Monoid` and `Semigroup` newtypes (#217)
- Clarify `Unit` representation in FFI code (#223)
- Fix typo: 'ommitted' -> 'omitted' (#220)

Other improvements:
- Migrated to GitHub Actions (#234)
- Added a `CHANGELOG.md` file and PR template (#254)

## [v4.1.1](https://github.com/purescript/purescript-prelude/releases/tag/v4.1.1) - 2019-04-20

- Added documentation fixes/improvements to `Data.Monoid.Conj` and other `Data.Monoid` newtypes (#191, #192)
- Made `Eq` and `Ord` instances for primitive types less JavaScript-specific (#183)

## [v4.1.0](https://github.com/purescript/purescript-prelude/releases/tag/v4.1.0) - 2018-07-17

- Added `Ord` instance for records

## [v4.0.1](https://github.com/purescript/purescript-prelude/releases/tag/v4.0.1) - 2018-06-07

- Performance improvement for `Array` equality, now performs a reference check before comparing contents (@jazmit)

## [v4.0.0](https://github.com/purescript/purescript-prelude/releases/tag/v4.0.0) - 2018-05-22

This version is for PureScript v0.12.x.

**Breaking changes**

- `id` has been renamed to `identity`
- The modulo and division behaviour for integers is now based on Euclidean division. Functions implementing the old `div`/`mod` behaviour are available as `quot`/`rem` in [`purescript-integers`](https://github.com/purescript/purescript-integers). (#161, #168)
- The definition of `Field` has been altered. It is no longer necessary to provide an instance for this, there is a single instance now for every type that implements `EuclideanRing` and `DivisionRing` .

**Other changes**

- `Monoid` has been moved into the prelude
- `Data.Symbol` has been moved into the prelude
- `RProxy` and `RLProxy` have been moved into the prelude
- There are now various instances available for records: `Eq`, `Show`, `Semigroup`, `Monoid`, `Semiring`... etc. (@i-am-tom)

## [v3.3.0](https://github.com/purescript/purescript-prelude/releases/tag/v3.3.0) - 2018-04-13

- Added `Data.Function.applyN` for repeatedly applying a function to an initial value (@matthewleon)

## [v3.2.0](https://github.com/purescript/purescript-prelude/releases/tag/v3.2.0) - 2018-04-07

- Added `Bounded` instance for `Number` (@erisco)

## [v3.1.1](https://github.com/purescript/purescript-prelude/releases/tag/v3.1.1) - 2017-11-01

Remove unused `refIneq` function (@metaleap)

## [v3.1.0](https://github.com/purescript/purescript-prelude/releases/tag/v3.1.0) - 2017-06-27

* Fixes for out-of-date documentation (@joneshf, @matthewleon)
* Add a new `DivisionRing` class

## [v3.0.0](https://github.com/purescript/purescript-prelude/releases/tag/v3.0.0) - 2017-03-25

- Updated for PureScript 0.11
- Removed incorrect `EuclideanRing Unit` and `Field Unit` instances

## [v2.5.0](https://github.com/purescript/purescript-prelude/releases/tag/v2.5.0) - 2017-03-02

- Added `Eq1` and `Ord1` classes

## [v2.4.0](https://github.com/purescript/purescript-prelude/releases/tag/v2.4.0) - 2017-02-13

- Add the new `Discard` class to support https://github.com/purescript/purescript/pull/2653
- Fixes a corner case in the `degree` function for `Int`.
- Documentation fixes

## [v2.3.0](https://github.com/purescript/purescript-prelude/releases/tag/v2.3.0) - 2017-01-29

- Added `gcd` and `lcm` for any `EuclideanRing`.
- Fixed some issues with the `EuclideanRing` laws. The `Unit` instance is no longer valid, but is being kept around temporarily for the sake of backwards compatibility.

## [v2.2.0](https://github.com/purescript/purescript-prelude/releases/tag/v2.2.0) - 2017-01-26

- Added instances of the form `C b => C (a -> b)` for `Semiring`, `Ring`, `CommutativeRing`, `BooleanAlgebra`
- Added some documentation for the `Void` type (@chexxor)
- Fixed documentation typos (@mlang, @thoradam)

## [v2.1.0](https://github.com/purescript/purescript-prelude/releases/tag/v2.1.0) - 2016-09-30

- Added `whenM` and `unlessM` variants of `when` and `unless` for situations where the conditional is also in `m`

## [v2.0.0](https://github.com/purescript/purescript-prelude/releases/tag/v2.0.0) - 2016-09-26

**Breaking changes**
- Fixed `=<<` to be right associative, as originally intended
- Changed behaviour of `Eq` and `Ord` for `NaN` numeric value #91 (@berdario)

**Enhancements**
- Updated docs to include notes about the non-law-abiding numeric instances
- Semigroup `append` for `Array` will no longer shallow copy the array if either side is empty #63 (suggested by @natefaubion)

## [v1.1.0](https://github.com/purescript/purescript-prelude/releases/tag/v1.1.0) - 2016-09-26

- Added `flap` and corresponding `<@>` operator (@joneshf)

## [v1.0.1](https://github.com/purescript/purescript-prelude/releases/tag/v1.0.1) - 2016-06-07

- A redundant `CommutativeRing` constraint was removed from `Field`, the `EuclideanRing` constraint already implies `CommutativeRing`.

## [v1.0.0](https://github.com/purescript/purescript-prelude/releases/tag/v1.0.0) - 2016-06-01

This release is intended for the PureScript 0.9.1 compiler and newer.

**Note**: The v1.0.0 tag is not meant to indicate the library is “finished”, the core libraries are all being bumped to this for the 0.9 compiler release so as to use semver more correctly.

## [v1.0.0-rc.6](https://github.com/purescript/purescript-prelude/releases/tag/v1.0.0-rc.6) - 2016-05-23

- Added `Data.NaturalTransformation` with a synonym and type operator alias for natural transformations

## [v1.0.0-rc.5](https://github.com/purescript/purescript-prelude/releases/tag/v1.0.0-rc.5) - 2016-05-22

- Added general `abs` and `signum` for types that with `Ord` and `Ring` instances (@hdgarrood)

## [v1.0.0-rc.4](https://github.com/purescript/purescript-prelude/releases/tag/v1.0.0-rc.4) - 2016-05-19

- Various fixes

## [v0.1.5](https://github.com/purescript/purescript-prelude/releases/tag/v0.1.5) - 2016-03-30

- Fixes invalid escape sequence in `Show` (@michaelficarra, #65)

## [v1.0.0-rc.3](https://github.com/purescript/purescript-prelude/releases/tag/v1.0.0-rc.3) - 2016-03-30

- Fixed escaping in `Show` #65

## [v1.0.0-rc.2](https://github.com/purescript/purescript-prelude/releases/tag/v1.0.0-rc.2) - 2016-03-20

- Reworked the hierarchy for number classes to resolve some issues with the laws and admit new instances #61
- Introduced `HeytingAlgebra` as a superclass of `BooleanAlgebra` #62

## [v1.0.0-rc.1](https://github.com/purescript/purescript-prelude/releases/tag/v1.0.0-rc.1) - 2016-02-29

- Release candidate for the psc 0.8+ prelude

## [v0.1.4](https://github.com/purescript/purescript-prelude/releases/tag/v0.1.4) - 2016-01-27

- Fixed the escaping used in `Show` for `Char` and `String` (@michaelficarra)

## [v0.1.3](https://github.com/purescript/purescript-prelude/releases/tag/v0.1.3) - 2015-10-13

Move `Int` bounds to foreign module (@andyarvanitis)

## [v0.1.2](https://github.com/purescript/purescript-prelude/releases/tag/v0.1.2) - 2015-08-13

Add `Bounded Char` instance (@garyb)

## [v0.1.1](https://github.com/purescript/purescript-prelude/releases/tag/v0.1.1) - 2015-07-26

Export `unsafeCompare`

## [v0.1.0](https://github.com/purescript/purescript-prelude/releases/tag/v0.1.0) - 2015-06-30

This release works with versions 0.7.\* of the PureScript compiler. It will not work with older versions. If you are using an older version, you should require an older, compatible version of this library.

## [v0.1.0-rc.1](https://github.com/purescript/purescript-prelude/releases/tag/v0.1.0-rc.1) - 2015-06-06

Initial release candidate.<|MERGE_RESOLUTION|>--- conflicted
+++ resolved
@@ -17,12 +17,9 @@
 - Changed `unit`'s FFI representation from `{}` to `undefined` (#267 by @JordanMartinez)
 - Added clearer docs for Prelude module (#270 by @JordanMartinez)
 - Clarify docs for `flip` (#271 by @JordanMartinez)
-<<<<<<< HEAD
+- Add comment that `Number` is not a fully law abiding instance of `Ord` (#277 by @JamieBallingall)
 - The internal FFI function `join` in `Data.Show` has been renamed to `intercalate` to
   match the same function in `Data.Show.Generic` (#274 by @cdepillabout)
-=======
-- Add comment that `Number` is not a fully law abiding instance of `Ord` (#277 by @JamieBallingall)
->>>>>>> 3042bcbc
 
 ## [v5.0.1](https://github.com/purescript/purescript-prelude/releases/tag/v5.0.1) - 2021-05-11
 
