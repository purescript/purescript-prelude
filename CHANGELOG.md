--- conflicted
+++ resolved
@@ -7,13 +7,8 @@
 Breaking changes:
 - Migrated FFI to ES Modules (#287 by @kl0tl and @JordanMartinez)
 - Change Generic Rep's `NoConstructors` to newtype `Void` (#282 by @JordanMartinez)
-<<<<<<< HEAD
-- Replace `forall proxy. proxy k` workaound with `Proxy k` (#281 by @JordanMartinez)
-- Drop all kind-specific Proxy types (e.g. `Proxy2`, `Proxy3`) (#281 by @JordanMartinez)
+- Replaced polymorphic proxies with monomorphic `Proxy` (#281, #288 by @JordanMartinez)
 - Fix `Show` instance on records with duplicate labels by adding `Nub` constraint (#269 by @JordanMartinez)
-=======
-- Replaced polymorphic proxies with monomorphic `Proxy` (#281, #288 by @JordanMartinez)
->>>>>>> 3042bcbc
 
 New features:
 
