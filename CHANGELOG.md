# Changelog

Notable changes to this project are documented in this file. The format is based on [Keep a Changelog](https://keepachangelog.com/en/1.0.0/) and this project adheres to [Semantic Versioning](https://semver.org/spec/v2.0.0.html).

## [Unreleased]

Breaking changes:
<<<<<<< HEAD
- Fix `signum zero` to return `zero` (#280 by @JordanMartinez)
=======
- Migrated FFI to ES Modules (#287 by @kl0tl and @JordanMartinez)
>>>>>>> 80b91b4e

New features:

Bugfixes:

Other improvements:
- Changed `unit`'s FFI representation from `{}` to `undefined` (#267 by @JordanMartinez)
- Added clearer docs for Prelude module (#270 by @JordanMartinez)
- Clarify docs for `flip` (#271 by @JordanMartinez)
- Add comment that `Number` is not a fully law abiding instance of `Ord` (#277 by @JamieBallingall)

## [v5.0.1](https://github.com/purescript/purescript-prelude/releases/tag/v5.0.1) - 2021-05-11

Other improvements:
- Fix warnings revealed by `v0.14.1` PS release (#262 by @JordanMartinez)

## [v5.0.0](https://github.com/purescript/purescript-prelude/releases/tag/v5.0.0) - 2021-02-26

Breaking changes:
- Support compiler version `v0.14.0`, and drop support for previous versions (#206, #226)
- `purescript-proxy` was ported to this repo (#230)
- `purescript-generics-rep` was ported to this repo (#235)
- Move the `Applicative` Superclass law from `Monad` to `Bind` and rename it
to the `Apply` Superclass law (#229)
- Removed `unsafeCompare` (#257)

New features:
- Added `Bounded` instance for records (#208)
- Added `Show` instances to `Data.Generics.Rep` types (#250)
- Added `toRep` (#238)

Bugfixes:
- No longer use reference equality check in `Array`'s `Eq` instance because it breaks referential transparency (#187).
- Fix Ring laws (#228)

Documentation improvements:
- Added `lift2` example using `Maybe` (#213)
- Added `const` example (#214)
- Added `power` example (#253)
- Clarify `Array`'s do notation and the purposes of `Monoid` and `Semigroup` newtypes (#217)
- Clarify `Unit` representation in FFI code (#223)
- Fix typo: 'ommitted' -> 'omitted' (#220)

Other improvements:
- Migrated to GitHub Actions (#234)
- Added a `CHANGELOG.md` file and PR template (#254)

## [v4.1.1](https://github.com/purescript/purescript-prelude/releases/tag/v4.1.1) - 2019-04-20

- Added documentation fixes/improvements to `Data.Monoid.Conj` and other `Data.Monoid` newtypes (#191, #192)
- Made `Eq` and `Ord` instances for primitive types less JavaScript-specific (#183)

## [v4.1.0](https://github.com/purescript/purescript-prelude/releases/tag/v4.1.0) - 2018-07-17

- Added `Ord` instance for records

## [v4.0.1](https://github.com/purescript/purescript-prelude/releases/tag/v4.0.1) - 2018-06-07

- Performance improvement for `Array` equality, now performs a reference check before comparing contents (@jazmit)

## [v4.0.0](https://github.com/purescript/purescript-prelude/releases/tag/v4.0.0) - 2018-05-22

This version is for PureScript v0.12.x.

**Breaking changes**

- `id` has been renamed to `identity`
- The modulo and division behaviour for integers is now based on Euclidean division. Functions implementing the old `div`/`mod` behaviour are available as `quot`/`rem` in [`purescript-integers`](https://github.com/purescript/purescript-integers). (#161, #168)
- The definition of `Field` has been altered. It is no longer necessary to provide an instance for this, there is a single instance now for every type that implements `EuclideanRing` and `DivisionRing` .

**Other changes**

- `Monoid` has been moved into the prelude
- `Data.Symbol` has been moved into the prelude
- `RProxy` and `RLProxy` have been moved into the prelude
- There are now various instances available for records: `Eq`, `Show`, `Semigroup`, `Monoid`, `Semiring`... etc. (@i-am-tom)

## [v3.3.0](https://github.com/purescript/purescript-prelude/releases/tag/v3.3.0) - 2018-04-13

- Added `Data.Function.applyN` for repeatedly applying a function to an initial value (@matthewleon)

## [v3.2.0](https://github.com/purescript/purescript-prelude/releases/tag/v3.2.0) - 2018-04-07

- Added `Bounded` instance for `Number` (@erisco)

## [v3.1.1](https://github.com/purescript/purescript-prelude/releases/tag/v3.1.1) - 2017-11-01

Remove unused `refIneq` function (@metaleap)

## [v3.1.0](https://github.com/purescript/purescript-prelude/releases/tag/v3.1.0) - 2017-06-27

* Fixes for out-of-date documentation (@joneshf, @matthewleon)
* Add a new `DivisionRing` class

## [v3.0.0](https://github.com/purescript/purescript-prelude/releases/tag/v3.0.0) - 2017-03-25

- Updated for PureScript 0.11
- Removed incorrect `EuclideanRing Unit` and `Field Unit` instances

## [v2.5.0](https://github.com/purescript/purescript-prelude/releases/tag/v2.5.0) - 2017-03-02

- Added `Eq1` and `Ord1` classes

## [v2.4.0](https://github.com/purescript/purescript-prelude/releases/tag/v2.4.0) - 2017-02-13

- Add the new `Discard` class to support https://github.com/purescript/purescript/pull/2653
- Fixes a corner case in the `degree` function for `Int`.
- Documentation fixes

## [v2.3.0](https://github.com/purescript/purescript-prelude/releases/tag/v2.3.0) - 2017-01-29

- Added `gcd` and `lcm` for any `EuclideanRing`.
- Fixed some issues with the `EuclideanRing` laws. The `Unit` instance is no longer valid, but is being kept around temporarily for the sake of backwards compatibility.

## [v2.2.0](https://github.com/purescript/purescript-prelude/releases/tag/v2.2.0) - 2017-01-26

- Added instances of the form `C b => C (a -> b)` for `Semiring`, `Ring`, `CommutativeRing`, `BooleanAlgebra`
- Added some documentation for the `Void` type (@chexxor)
- Fixed documentation typos (@mlang, @thoradam)

## [v2.1.0](https://github.com/purescript/purescript-prelude/releases/tag/v2.1.0) - 2016-09-30

- Added `whenM` and `unlessM` variants of `when` and `unless` for situations where the conditional is also in `m`

## [v2.0.0](https://github.com/purescript/purescript-prelude/releases/tag/v2.0.0) - 2016-09-26

**Breaking changes**
- Fixed `=<<` to be right associative, as originally intended
- Changed behaviour of `Eq` and `Ord` for `NaN` numeric value #91 (@berdario)

**Enhancements**
- Updated docs to include notes about the non-law-abiding numeric instances
- Semigroup `append` for `Array` will no longer shallow copy the array if either side is empty #63 (suggested by @natefaubion)

## [v1.1.0](https://github.com/purescript/purescript-prelude/releases/tag/v1.1.0) - 2016-09-26

- Added `flap` and corresponding `<@>` operator (@joneshf)

## [v1.0.1](https://github.com/purescript/purescript-prelude/releases/tag/v1.0.1) - 2016-06-07

- A redundant `CommutativeRing` constraint was removed from `Field`, the `EuclideanRing` constraint already implies `CommutativeRing`.

## [v1.0.0](https://github.com/purescript/purescript-prelude/releases/tag/v1.0.0) - 2016-06-01

This release is intended for the PureScript 0.9.1 compiler and newer.

**Note**: The v1.0.0 tag is not meant to indicate the library is “finished”, the core libraries are all being bumped to this for the 0.9 compiler release so as to use semver more correctly.

## [v1.0.0-rc.6](https://github.com/purescript/purescript-prelude/releases/tag/v1.0.0-rc.6) - 2016-05-23

- Added `Data.NaturalTransformation` with a synonym and type operator alias for natural transformations

## [v1.0.0-rc.5](https://github.com/purescript/purescript-prelude/releases/tag/v1.0.0-rc.5) - 2016-05-22

- Added general `abs` and `signum` for types that with `Ord` and `Ring` instances (@hdgarrood)

## [v1.0.0-rc.4](https://github.com/purescript/purescript-prelude/releases/tag/v1.0.0-rc.4) - 2016-05-19

- Various fixes

## [v0.1.5](https://github.com/purescript/purescript-prelude/releases/tag/v0.1.5) - 2016-03-30

- Fixes invalid escape sequence in `Show` (@michaelficarra, #65)

## [v1.0.0-rc.3](https://github.com/purescript/purescript-prelude/releases/tag/v1.0.0-rc.3) - 2016-03-30

- Fixed escaping in `Show` #65

## [v1.0.0-rc.2](https://github.com/purescript/purescript-prelude/releases/tag/v1.0.0-rc.2) - 2016-03-20

- Reworked the hierarchy for number classes to resolve some issues with the laws and admit new instances #61
- Introduced `HeytingAlgebra` as a superclass of `BooleanAlgebra` #62

## [v1.0.0-rc.1](https://github.com/purescript/purescript-prelude/releases/tag/v1.0.0-rc.1) - 2016-02-29

- Release candidate for the psc 0.8+ prelude

## [v0.1.4](https://github.com/purescript/purescript-prelude/releases/tag/v0.1.4) - 2016-01-27

- Fixed the escaping used in `Show` for `Char` and `String` (@michaelficarra)

## [v0.1.3](https://github.com/purescript/purescript-prelude/releases/tag/v0.1.3) - 2015-10-13

Move `Int` bounds to foreign module (@andyarvanitis)

## [v0.1.2](https://github.com/purescript/purescript-prelude/releases/tag/v0.1.2) - 2015-08-13

Add `Bounded Char` instance (@garyb)

## [v0.1.1](https://github.com/purescript/purescript-prelude/releases/tag/v0.1.1) - 2015-07-26

Export `unsafeCompare`

## [v0.1.0](https://github.com/purescript/purescript-prelude/releases/tag/v0.1.0) - 2015-06-30

This release works with versions 0.7.\* of the PureScript compiler. It will not work with older versions. If you are using an older version, you should require an older, compatible version of this library.

## [v0.1.0-rc.1](https://github.com/purescript/purescript-prelude/releases/tag/v0.1.0-rc.1) - 2015-06-06

Initial release candidate.<|MERGE_RESOLUTION|>--- conflicted
+++ resolved
@@ -5,11 +5,8 @@
 ## [Unreleased]
 
 Breaking changes:
-<<<<<<< HEAD
+- Migrated FFI to ES Modules (#287 by @kl0tl and @JordanMartinez)
 - Fix `signum zero` to return `zero` (#280 by @JordanMartinez)
-=======
-- Migrated FFI to ES Modules (#287 by @kl0tl and @JordanMartinez)
->>>>>>> 80b91b4e
 
 New features:
 
