--- conflicted
+++ resolved
@@ -12,11 +12,8 @@
 
 Other improvements:
 - Changed `unit`'s FFI representation from `{}` to `undefined` (#267 by @JordanMartinez)
-<<<<<<< HEAD
 - Added clearer docs for Prelude module (#270 by @JordanMartinez)
-=======
 - Clarify docs for `flip` (#271 by @JordanMartinez)
->>>>>>> 12707580
 
 ## [v5.0.1](https://github.com/purescript/purescript-prelude/releases/tag/v5.0.1) - 2021-05-11
 
