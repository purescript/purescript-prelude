module Test.Main where

import Prelude
import Data.HeytingAlgebra (ff, tt, implies)
<<<<<<< HEAD
import Data.Ord (abs)
import Data.Reflectable (reflectType, reifyType)
import Prim.Boolean (True, False)
import Prim.Ordering (LT, GT, EQ)
=======
import Data.Ord (abs, signum)
>>>>>>> eff35177
import Test.Data.Generic.Rep (testGenericRep)
import Test.Utils (AlmostEff, assert)
import Type.Proxy (Proxy(..))

main :: AlmostEff
main = do
    testNumberShow show
    testOrderings
    testOrdUtils
    testIntDivMod
    testIntDegree
    testRecordInstances
    testGenericRep
<<<<<<< HEAD
    testReflectType
    testReifyType
=======
    testSignum
>>>>>>> eff35177

foreign import testNumberShow :: (Number -> String) -> AlmostEff

testOrd :: forall a. Ord a => Show a => a -> a -> Ordering -> AlmostEff
testOrd x y ord =
    assert
        ("(compare " <> show x <> " " <> show y <> " ) is not equal to " <> show ord)
        $ (compare x y) == ord

nan :: Number
nan = 0.0/0.0

plusInfinity :: Number
plusInfinity = 1.0/0.0

minusInfinity :: Number
minusInfinity = -1.0/0.0

testOrderings :: AlmostEff
testOrderings = do
    assert "NaN shouldn't be equal to itself" $ nan /= nan
    assert "NaN shouldn't be equal to itself" $ (compare nan nan) /= EQ
    testOrd 1.0    2.0 LT
    testOrd 2.0    1.0 GT
    testOrd 1.0    (-2.0) GT
    testOrd (-2.0) 1.0 LT
    testOrd minusInfinity plusInfinity LT
    testOrd minusInfinity 0.0 LT
    testOrd plusInfinity  0.0 GT
    testOrd plusInfinity  minusInfinity GT
    testOrd 1.0 nan GT
    testOrd nan 1.0 GT
    testOrd nan plusInfinity GT
    testOrd plusInfinity nan GT
    assert "1 > NaN should be false" $ (1.0 > nan) == false
    assert "1 < NaN should be false" $ (1.0 < nan) == false
    assert "NaN > 1 should be false" $ (nan > 1.0) == false
    assert "NaN < 1 should be false" $ (nan < 1.0) == false
    assert "NaN == 1 should be false" $ nan /= 1.0
    testOrd (1 / 0) 0 EQ
    testOrd (mod 1 0) 0 EQ
    testOrd 'a' 'b' LT
    testOrd 'b' 'A' GT
    testOrd "10" "0" GT
    testOrd "10" "2" LT
    testOrd true  true EQ
    testOrd false false EQ
    testOrd false true LT
    testOrd true  false GT
    testOrd ([] :: Array Int) [] EQ
    testOrd [1, 0]  [1] GT
    testOrd [1]     [1, 0] LT
    testOrd [1, 1]  [1, 0] GT
    testOrd [1, -1] [1, 0] LT

testOrdUtils :: AlmostEff
testOrdUtils = do
  assert "-5 clamped between 0 and 10 should be 0" $ clamp 0 10 (-5) == 0
  assert "5 clamped between 0 and 10 should be 5" $ clamp 0 10 5 == 5
  assert "15 clamped between 0 and 10 should be 10" $ clamp 0 10 15 == 10
  assert "-5 should not be between 0 and 10" $ between 0 10 (-5) == false
  assert "5 should be between 0 and 10" $ between 0 10 5 == true
  assert "15 should not be between 0 10" $ between 0 10 15 == false

testIntDivMod :: AlmostEff
testIntDivMod = do
  -- Check when dividend goes into divisor exactly
  go 8 2
  go (-8) 2
  go 8 (-2)
  go (-8) (-2)

  -- Check when dividend does not go into divisor exactly
  go 2 3
  go (-2) 3
  go 2 (-3)
  go (-2) (-3)

  where
  go a b =
    let
      q = a / b
      r = a `mod` b
      msg = show a <> " / " <> show b <> ": "
    in do
      assert (msg <> "Quotient/remainder law") $
        q * b + r == a
      assert (msg <> "Remainder should be between 0 and `abs b`, got: " <> show r) $
        0 <= r && r < abs b

testIntDegree :: AlmostEff
testIntDegree = do
    let bot = bottom :: Int
    assert "degree returns absolute integers" $ degree (-4) == 4
    assert "degree returns absolute integers" $ degree 4 == 4
    assert "degree returns absolute integers" $ degree bot >= 0
    assert "degree does not return out-of-bounds integers" $ degree bot <= top

testRecordInstances :: AlmostEff
testRecordInstances = do
  assert "Record equality" $ { a: 1 } == { a: 1 }
  assert "Record inequality" $ { a: 2 } /= { a: 1 }
  assert "Record show" $ show { a: 1 } == "{ a: 1 }"
  assert "Record +" $ ({ a: 1, b: 2.0 } + { a: 0, b: (-2.0) }) == { a: 1, b: 0.0 }
  assert "Record *" $ ({ a: 1, b: 2.0 } * { a: 0, b: (-2.0) }) == { a: 0, b: -4.0 }
  assert "Record one" $ one == { a: 1, b: 1.0 }
  assert "Record zero" $ zero == { a: 0, b: 0.0 }
  assert "Record sub" $ { a: 2, b: 2.0 } - { a: 1, b: 1.0 } == { a: 1, b: 1.0 }
  assert "Record append" $ { a: [], b: "T" } <> { a: [1], b: "OM" } == { a: [1], b: "TOM" }
  assert "Record mempty" $ mempty == { a: [] :: Array Int, b: "" }
  assert "Record ff" $ ff == { a: false, b: false }
  assert "Record tt" $ tt == { a: true, b: true }
  assert "Record not" $ not { a: true, b: false } == { a: false, b: true }
  assert "Record conj" $ conj
    { a: true, b: false, c: true, d: false }
    { a: true, b: true, c: false, d: false }
    == { a: true, b: false, c: false, d: false }
  assert "Record disj" $ disj
    { a: true, b: false, c: true, d: false }
    { a: true, b: true, c: false, d: false }
    == { a: true, b: true, c: true, d: false }
  assert "Record implies" $ implies
    { a: true, b: false, c: true, d: false }
    { a: true, b: true, c: false, d: false }
    == { a: true, b: true, c: false, d: true }
  testOrd { a: 0, b: "hello" } { a: 42, b: "hello" } LT
  testOrd { a: 42, b: "hello" } { a: 0, b: "hello" } GT
  testOrd { a: 42, b: "hello" } { a: 42, b: "hello" } EQ
  testOrd { a: 42, b: "hell" } { a: 42, b: "hello" } LT
  testOrd { a: 42, b: "hello" } { a: 42, b: "hell" } GT
  assert "Record bottom" $
    (bottom :: { a :: Boolean }).a
    == bottom
  assert "Record top" $
    (top :: { a :: Boolean }).a
    == top

<<<<<<< HEAD
testReflectType :: AlmostEff
testReflectType = do
  assert "reflectType: Symbol -> String" $ reflectType (Proxy :: _ "erin!") == "erin!"
  assert "reflectType: Boolean -> Boolean, True" $ reflectType (Proxy :: _ True) == true
  assert "reflectType: Boolean -> Boolean, False" $ reflectType (Proxy :: _ False) == false
  assert "reflectType: Ordering -> Ordering, LT" $ reflectType (Proxy :: _ LT) == LT
  assert "reflectType: Ordering -> Ordering, GT" $ reflectType (Proxy :: _ GT) == GT
  assert "reflectType: Ordering -> Ordering, EQ" $ reflectType (Proxy :: _ EQ) == EQ
  assert "reflectType: Int -> Int, 42" $ reflectType (Proxy :: _ 42) == 42
  assert "reflectType: Int -> Int, -42" $ reflectType (Proxy :: _ (-42)) == -42

testReifyType :: AlmostEff
testReifyType = do
  assert "reifyType: String -> Symbol" $ reifyType "erin!" reflectType == "erin!"
  assert "reifyType: Boolean -> Boolean, true" $ reifyType true reflectType == true
  assert "reifyType: Boolean -> Boolean, false" $ reifyType false reflectType == false
  assert "reifyType: Ordering -> Ordering, LT" $ reifyType LT reflectType == LT
  assert "reifyType: Ordering -> Ordering, GT" $ reifyType GT reflectType == GT
  assert "reifyType: Ordering -> Ordering, EQ" $ reifyType EQ reflectType == EQ
  assert "reifyType: Int -> Int, 42" $ reifyType 42 reflectType == 42
  assert "reifyType: Int -> Int, -42" $ reifyType (-42) reflectType == -42
=======
testSignum :: AlmostEff
testSignum = do
  assert "Clarifies what 'signum positive zero' test is doing" $ show (1.0/0.0) == "Infinity"
  assert "signum positive zero" $ show (1.0/(signum 0.0)) == "Infinity"
  assert "Clarifies what 'signum negative zero' test is doing" $ show (1.0/(-0.0)) == "-Infinity"
  assert "signum negative zero" $ show (1.0/(signum (-0.0))) == "-Infinity"
>>>>>>> eff35177
<|MERGE_RESOLUTION|>--- conflicted
+++ resolved
@@ -2,14 +2,10 @@
 
 import Prelude
 import Data.HeytingAlgebra (ff, tt, implies)
-<<<<<<< HEAD
-import Data.Ord (abs)
+import Data.Ord (abs, signum)
 import Data.Reflectable (reflectType, reifyType)
 import Prim.Boolean (True, False)
 import Prim.Ordering (LT, GT, EQ)
-=======
-import Data.Ord (abs, signum)
->>>>>>> eff35177
 import Test.Data.Generic.Rep (testGenericRep)
 import Test.Utils (AlmostEff, assert)
 import Type.Proxy (Proxy(..))
@@ -23,12 +19,9 @@
     testIntDegree
     testRecordInstances
     testGenericRep
-<<<<<<< HEAD
     testReflectType
     testReifyType
-=======
     testSignum
->>>>>>> eff35177
 
 foreign import testNumberShow :: (Number -> String) -> AlmostEff
 
@@ -166,7 +159,6 @@
     (top :: { a :: Boolean }).a
     == top
 
-<<<<<<< HEAD
 testReflectType :: AlmostEff
 testReflectType = do
   assert "reflectType: Symbol -> String" $ reflectType (Proxy :: _ "erin!") == "erin!"
@@ -188,11 +180,10 @@
   assert "reifyType: Ordering -> Ordering, EQ" $ reifyType EQ reflectType == EQ
   assert "reifyType: Int -> Int, 42" $ reifyType 42 reflectType == 42
   assert "reifyType: Int -> Int, -42" $ reifyType (-42) reflectType == -42
-=======
+
 testSignum :: AlmostEff
 testSignum = do
   assert "Clarifies what 'signum positive zero' test is doing" $ show (1.0/0.0) == "Infinity"
   assert "signum positive zero" $ show (1.0/(signum 0.0)) == "Infinity"
   assert "Clarifies what 'signum negative zero' test is doing" $ show (1.0/(-0.0)) == "-Infinity"
-  assert "signum negative zero" $ show (1.0/(signum (-0.0))) == "-Infinity"
->>>>>>> eff35177
+  assert "signum negative zero" $ show (1.0/(signum (-0.0))) == "-Infinity"