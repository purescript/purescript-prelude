--- conflicted
+++ resolved
@@ -1,7 +1,2 @@
 "use strict";
-<<<<<<< HEAD
-export const unit = {};
-=======
-
-exports.unit = undefined;
->>>>>>> ac720e44
+export const unit = undefined;