module Data.Show
  ( class Show
  , show
  , class ShowRecordFields
  , showRecordFields
  ) where

import Data.Symbol (class IsSymbol, reflectSymbol)
import Prim.Row (class Nub)
import Prim.RowList as RL
import Record.Unsafe (unsafeGet)
import Type.Proxy (Proxy(..))

-- | The `Show` type class represents those types which can be converted into
-- | a human-readable `String` representation.
-- |
-- | While not required, it is recommended that for any expression `x`, the
-- | string `show x` be executable PureScript code which evaluates to the same
-- | value as the expression `x`.
class Show a where
  show :: a -> String

instance showBoolean :: Show Boolean where
  show true = "true"
  show false = "false"

instance showInt :: Show Int where
  show = showIntImpl

instance showNumber :: Show Number where
  show = showNumberImpl

instance showChar :: Show Char where
  show = showCharImpl

instance showString :: Show String where
  show = showStringImpl

instance showArray :: Show a => Show (Array a) where
  show = showArrayImpl show

instance showProxy :: Show (Proxy a) where
  show _ = "Proxy"

<<<<<<< HEAD
instance showProxy2 :: Show (Proxy2 a) where
  show _ = "Proxy2"

instance showProxy3 :: Show (Proxy3 a) where
  show _ = "Proxy3"

instance showRecord ::
  ( Nub rs rs'
  , Nub rs' rs
  , RL.RowToList rs' ls
  , ShowRecordFields ls rs
  ) => Show (Record rs) where
=======
instance showRecord :: (RL.RowToList rs ls, ShowRecordFields ls rs) => Show (Record rs) where
>>>>>>> b3e64ddf
  show record = case showRecordFields (Proxy :: Proxy ls) record of
    [] -> "{}"
    fields -> join " " [ "{", join ", " fields, "}" ]

-- | A class for records where all fields have `Show` instances, used to
-- | implement the `Show` instance for records.
class ShowRecordFields :: RL.RowList Type -> Row Type -> Constraint
class ShowRecordFields rowlist row where
  showRecordFields :: Proxy rowlist -> Record row -> Array String

instance showRecordFieldsNil :: ShowRecordFields RL.Nil row where
  showRecordFields _ _ = []

instance showRecordFieldsCons ::
  ( IsSymbol key
  , ShowRecordFields rowlistTail row
  , Show focus
  ) =>
  ShowRecordFields (RL.Cons key focus rowlistTail) row where
  showRecordFields _ record = cons (join ": " [ key, show focus ]) tail
    where
    key = reflectSymbol (Proxy :: Proxy key)
    focus = unsafeGet key record :: focus
    tail = showRecordFields (Proxy :: Proxy rowlistTail) record

foreign import showIntImpl :: Int -> String
foreign import showNumberImpl :: Number -> String
foreign import showCharImpl :: Char -> String
foreign import showStringImpl :: String -> String
foreign import showArrayImpl :: forall a. (a -> String) -> Array a -> String
foreign import cons :: forall a. a -> Array a -> Array a
foreign import join :: String -> Array String -> String<|MERGE_RESOLUTION|>--- conflicted
+++ resolved
@@ -42,22 +42,12 @@
 instance showProxy :: Show (Proxy a) where
   show _ = "Proxy"
 
-<<<<<<< HEAD
-instance showProxy2 :: Show (Proxy2 a) where
-  show _ = "Proxy2"
-
-instance showProxy3 :: Show (Proxy3 a) where
-  show _ = "Proxy3"
-
 instance showRecord ::
   ( Nub rs rs'
   , Nub rs' rs
   , RL.RowToList rs' ls
   , ShowRecordFields ls rs
   ) => Show (Record rs) where
-=======
-instance showRecord :: (RL.RowToList rs ls, ShowRecordFields ls rs) => Show (Record rs) where
->>>>>>> b3e64ddf
   show record = case showRecordFields (Proxy :: Proxy ls) record of
     [] -> "{}"
     fields -> join " " [ "{", join ", " fields, "}" ]
